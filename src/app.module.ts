--- conflicted
+++ resolved
@@ -27,14 +27,12 @@
 import { OrderModule } from './routes/order/order.module'
 import { BullModule } from '@nestjs/bull'
 
-import { ConfigModule } from '@nestjs/config' // Đảm bảo bạn đã import ConfigModule
 
 @Module({
   imports: [
     ConfigModule.forRoot({
       isGlobal: true,
     }),
-<<<<<<< HEAD
     BullModule.forRoot({
       redis: {
         host: 'redis-12288.crce185.ap-seast-1-1.ec2.redns.redis-cloud.com',
@@ -44,8 +42,6 @@
       },
     }),
   
-=======
->>>>>>> 3362ec16
     SharedModule,
     AuthModule,
     RoleModule,
