import { Module } from '@nestjs/common'
import { APP_FILTER, APP_INTERCEPTOR, APP_PIPE } from '@nestjs/core'
import { ZodSerializerInterceptor } from 'nestjs-zod'
import { AppController } from './app.controller'
import { AppService } from './app.service'
import CustomZodValidationPipe from './common/custom-zod-validate'
import { AuthModule } from './routes/auth/auth.module'
import { DoctorModule } from './routes/doctor/doctor.module'
import { MedicineModule } from './routes/medicine/medicine.module'
import { PatientTreatmentModule } from './routes/patient-treatment/patient-treatment.module'
import { PermissionModule } from './routes/permission/permission.module'
import { RoleModule } from './routes/role/role.module'
import { TreatmentProtocolModule } from './routes/treatment-protocol/treatment-protocol.module'
import { UserModule } from './routes/user/user.module'
<<<<<<< HEAD
import { ZodSerializerInterceptor } from 'nestjs-zod'
import CustomZodValidationPipe from './common/custom-zod-validate'
import { DoctorModule } from './routes/doctor/doctor.module'
import { CateBlogModule } from './routes/category-blog/cate-blog.module'
import { BlogModule } from './routes/blog/blog.module'

=======
import { CatchEverythingFilter } from './shared/fillters/catch-everything.fillter'
import { SharedModule } from './shared/shared.module'
>>>>>>> 16109748
@Module({
  imports: [
    SharedModule,
    AuthModule,
    RoleModule,
    PermissionModule,
    UserModule,
    DoctorModule,
<<<<<<< HEAD
    CateBlogModule,
    BlogModule,
=======
    MedicineModule,
    TreatmentProtocolModule,
    PatientTreatmentModule,
>>>>>>> 16109748
  ],
  controllers: [AppController],
  providers: [
    AppService,
    { provide: APP_INTERCEPTOR, useClass: ZodSerializerInterceptor },
    {
      provide: APP_PIPE,
      useClass: CustomZodValidationPipe,
    },
    {
      provide: APP_FILTER,
      useClass: CatchEverythingFilter,
    },
  ],
})
export class AppModule {}<|MERGE_RESOLUTION|>--- conflicted
+++ resolved
@@ -12,33 +12,30 @@
 import { RoleModule } from './routes/role/role.module'
 import { TreatmentProtocolModule } from './routes/treatment-protocol/treatment-protocol.module'
 import { UserModule } from './routes/user/user.module'
-<<<<<<< HEAD
-import { ZodSerializerInterceptor } from 'nestjs-zod'
-import CustomZodValidationPipe from './common/custom-zod-validate'
-import { DoctorModule } from './routes/doctor/doctor.module'
+import { CatchEverythingFilter } from './shared/fillters/catch-everything.fillter'
+import { SharedModule } from './shared/shared.module'
 import { CateBlogModule } from './routes/category-blog/cate-blog.module'
 import { BlogModule } from './routes/blog/blog.module'
 
-=======
-import { CatchEverythingFilter } from './shared/fillters/catch-everything.fillter'
-import { SharedModule } from './shared/shared.module'
->>>>>>> 16109748
 @Module({
   imports: [
     SharedModule,
+
     AuthModule,
+
     RoleModule,
+
     PermissionModule,
+
     UserModule,
+
     DoctorModule,
-<<<<<<< HEAD
-    CateBlogModule,
-    BlogModule,
-=======
     MedicineModule,
     TreatmentProtocolModule,
     PatientTreatmentModule,
->>>>>>> 16109748
+    ,
+    CateBlogModule,
+    BlogModule,
   ],
   controllers: [AppController],
   providers: [
