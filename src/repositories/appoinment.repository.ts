--- conflicted
+++ resolved
@@ -92,11 +92,8 @@
     const { userId, doctorId, serviceId, ...updateData } = data as any
     const appointment = await this.prisma.appointment.update({
       where: { id },
-<<<<<<< HEAD
-      data: data as any,
-=======
+
       data: updateData,
->>>>>>> 3362ec16
       include: this.includeRelations,
     })
 
