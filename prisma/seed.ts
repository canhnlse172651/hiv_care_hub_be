--- conflicted
+++ resolved
@@ -1070,9 +1070,7 @@
     }),
   ])
 
-<<<<<<< HEAD
  
-=======
   await prisma.appointmentHistory.createMany({
     data: [
       {
@@ -1098,7 +1096,6 @@
       },
     ],
   })
->>>>>>> 3362ec16
 
   // // 11. TestResults
   // await prisma.testResult.createMany({
